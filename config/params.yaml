zuuu_hal:
  ros__parameters:
    laser_upper_angle: 2.85 # 2.5 is a low value tunned for Remi's robot, on a normal Reachy mobile this can be higher
    laser_lower_angle: -2.85 # is often -laser_upper_angle
<<<<<<< HEAD
    max_duty_cyle: 0.15 # max is 1.0
=======
    max_duty_cyle: 0.20 # max is 1.0
>>>>>>> 5fbf1168
    cmd_vel_timeout: 0.2
    max_full_com_fails: 100
    main_tick_period: 0.012
    control_mode: "OPEN_LOOP"
    max_accel_xy: 1.0
    max_accel_theta: 1.0
    xy_tol: 0.0
    theta_tol: 0.0
    smoothing_factor: 5.0
    safety_distance: 0.70 # distance from the center of the robot
    critical_distance: 0.55 # distance from the center of the robot<|MERGE_RESOLUTION|>--- conflicted
+++ resolved
@@ -2,11 +2,7 @@
   ros__parameters:
     laser_upper_angle: 2.85 # 2.5 is a low value tunned for Remi's robot, on a normal Reachy mobile this can be higher
     laser_lower_angle: -2.85 # is often -laser_upper_angle
-<<<<<<< HEAD
-    max_duty_cyle: 0.15 # max is 1.0
-=======
     max_duty_cyle: 0.20 # max is 1.0
->>>>>>> 5fbf1168
     cmd_vel_timeout: 0.2
     max_full_com_fails: 100
     main_tick_period: 0.012
